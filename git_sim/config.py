"""
Gestión de configuración para el sistema de simulación Git.
"""
import json
from typing import Dict, Set

class Config:
    def __init__(self, config_file: str = "git_sim_config.json"):
        # Archivo de configuración y comandos habilitados
        self.config_file = config_file
        self.enabled_commands: Set[str] = set()
        self.load_config()
    
    def load_config(self) -> None:
        """Carga la configuración desde el archivo."""
        try:
            with open(self.config_file, 'r') as f:
                config = json.load(f)
                self.enabled_commands = set(config.get('enabled_commands', []))
        except FileNotFoundError:
            # Configuración por defecto con todos los comandos habilitados
            self.enabled_commands = {
<<<<<<< HEAD
                'init', 'add', 'commit', 'branch', 'checkout', 'status', 'log',
                'pr'  # PR commands are handled as subcommands
=======
                'init', 'add', 'commit', 'checkout', 'status', 'log',
                'pr'  # Los comandos PR se manejan como subcomandos
>>>>>>> 746db84f
            }
            self.save_config()
    
    def save_config(self) -> None:
        """Guarda la configuración en el archivo."""
        config = {
            'enabled_commands': list(self.enabled_commands)
        }
        with open(self.config_file, 'w') as f:
            json.dump(config, f, indent=2)
    
    def is_command_enabled(self, command: str) -> bool:
        """Verifica si un comando está habilitado."""
        return command in self.enabled_commands
    
    def enable_command(self, command: str) -> None:
        """Habilita un comando."""
        self.enabled_commands.add(command)
        self.save_config()
    
    def disable_command(self, command: str) -> None:
        """Deshabilita un comando."""
        self.enabled_commands.discard(command)
        self.save_config()<|MERGE_RESOLUTION|>--- conflicted
+++ resolved
@@ -20,13 +20,8 @@
         except FileNotFoundError:
             # Configuración por defecto con todos los comandos habilitados
             self.enabled_commands = {
-<<<<<<< HEAD
                 'init', 'add', 'commit', 'branch', 'checkout', 'status', 'log',
                 'pr'  # PR commands are handled as subcommands
-=======
-                'init', 'add', 'commit', 'checkout', 'status', 'log',
-                'pr'  # Los comandos PR se manejan como subcomandos
->>>>>>> 746db84f
             }
             self.save_config()
     
