"""
Implementación del patrón Command para operaciones Git.
"""
from abc import ABC, abstractmethod
from typing import Dict, List, Optional
from datetime import datetime
from .repository_manager import RepositoryManager

# Clase abstracta base para todos los comandos
class Command(ABC):
    @abstractmethod
    def execute(self, *args) -> str:
        """Método abstracto para ejecutar el comando."""
        pass
    
    @abstractmethod
    def get_help(self) -> str:
        """Método abstracto para obtener texto de ayuda."""
        pass

# Comando para inicializar un repositorio
class InitCommand(Command):
    def __init__(self, repo_manager: RepositoryManager):
        self.repo_manager = repo_manager
    
    def execute(self, *args) -> str:
        if len(args) < 2:
            return "Error: Argumentos requeridos: <nombre> <ruta>"
        nombre, ruta = args[0], args[1]
        self.repo_manager.create_repository(nombre, ruta)
        return f"Repositorio Git vacío inicializado '{nombre}' en '{ruta}'"
    
    def get_help(self) -> str:
        return "git init <nombre> <ruta> - Crea un nuevo repositorio"

# Comando para añadir archivos al área de staging
class AddCommand(Command):
    def __init__(self, repo_manager: RepositoryManager):
        self.repo_manager = repo_manager
    
    def execute(self, *args) -> str:
        if not args:
            return "Error: Argumento requerido: <archivo>"
        
        repo = self.repo_manager.current_repository
        if not repo:
            return "Error: No hay repositorio seleccionado"
        
        nombre_archivo = args[0]
        try:
            with open(nombre_archivo, 'r') as f:
                contenido = f.read()
            repo.add(nombre_archivo, contenido)
            return f"Añadido {nombre_archivo} al área de staging"
        except FileNotFoundError:
            return f"Error: Archivo '{nombre_archivo}' no encontrado"
    
    def get_help(self) -> str:
        return "git add <archivo> - Añade archivo al área de staging"

# Comando para crear un nuevo commit
class CommitCommand(Command):
    def __init__(self, repo_manager: RepositoryManager):
        self.repo_manager = repo_manager
    
    def execute(self, *args) -> str:
        if len(args) < 2 or args[0] != '-m':
            return 'Error: Formato requerido: commit -m "<mensaje>"'
        
        repo = self.repo_manager.current_repository
        if not repo:
            return "Error: No hay repositorio seleccionado"
        
        mensaje = args[1]
        try:
            commit_id = repo.commit(mensaje, "user@example.com")
            return f"Commit creado {commit_id}"
        except ValueError as e:
            return f"Error: {str(e)}"
    
    def get_help(self) -> str:
        return 'git commit -m "<mensaje>" - Crea un nuevo commit'

<<<<<<< HEAD
class BranchCommand(Command):
    def __init__(self, repo_manager: RepositoryManager):
        self.repo_manager = repo_manager
    
    def execute(self, *args) -> str:
        repo = self.repo_manager.current_repository
        if not repo:
            return "Error: No repository selected"
        
        # Si no hay argumentos, listar las ramas
        if not args:
            branches = repo.list_branches()
            current = repo.current_branch
            output = []
            for branch in branches:
                prefix = "* " if branch == current else "  "
                output.append(f"{prefix}{branch}")
            return "\n".join(output) if output else "No branches exist yet"
        
        # Crear nueva rama
        branch_name = args[0]
        try:
            repo.branch(branch_name)
            return f"Created branch '{branch_name}'"
        except ValueError as e:
            return f"Error: {str(e)}"
    
    def get_help(self) -> str:
        return "git branch [<branch-name>] - List or create branches"

=======
# Comando para cambiar a un commit específico
>>>>>>> 746db84f
class CheckoutCommand(Command):
    def __init__(self, repo_manager: RepositoryManager):
        self.repo_manager = repo_manager
    
    def execute(self, *args) -> str:
        if not args:
<<<<<<< HEAD
            return "Error: Required argument: <branch-name> or <commit-id> or -b <new-branch>"
=======
            return "Error: Argumento requerido: <commit_id>"
>>>>>>> 746db84f
        
        repo = self.repo_manager.current_repository
        if not repo:
            return "Error: No hay repositorio seleccionado"
        
        # Crear y cambiar a nueva rama
        if args[0] == '-b':
            if len(args) < 2:
                return "Error: Branch name required"
            branch_name = args[1]
            try:
                repo.branch(branch_name)
                repo.checkout(branch_name)
                return f"Switched to a new branch '{branch_name}'"
            except ValueError as e:
                return f"Error: {str(e)}"
        
        # Cambiar a rama o commit existente
        target = args[0]
        try:
<<<<<<< HEAD
            # Intentar cambiar a una rama primero
            if target in repo.branches:
                repo.checkout(target)
                return f"Switched to branch '{target}'"
            # Si no es una rama, intentar cambiar a un commit
            repo.checkout_commit(target)
            return f"HEAD is now at {target}"
=======
            repo.checkout_commit(commit_id)
            return f"HEAD está ahora en {commit_id}"
>>>>>>> 746db84f
        except ValueError as e:
            return f"Error: {str(e)}"
    
    def get_help(self) -> str:
<<<<<<< HEAD
        return "git checkout [-b] <branch-name> | <commit-id> - Switch branches or restore working tree files"
=======
        return "git checkout <commit_id> - Cambia al commit especificado"
>>>>>>> 746db84f

# Comando para ver el estado del repositorio
class StatusCommand(Command):
    def __init__(self, repo_manager: RepositoryManager):
        self.repo_manager = repo_manager
    
    def execute(self, *args) -> str:
        repo = self.repo_manager.current_repository
        if not repo:
            return "Error: No hay repositorio seleccionado"
        
<<<<<<< HEAD
        status_list = repo.status()
        output = [f"On branch {repo.current_branch}"]
        
        if not status_list:
            output.append("Nothing to commit, working tree clean")
        else:
            output.append("\nChanges not staged for commit:")
            for status in status_list:
                output.append(f"  {status.status}: {status.path}")
        
        return "\n".join(output)
=======
        lista_estados = repo.status()
        if not lista_estados:
            return "Nada para commit, árbol de trabajo limpio"
        
        salida = ["Cambios no preparados para commit:"]
        for estado in lista_estados:
            salida.append(f"  {estado.status}: {estado.path}")
        return "\n".join(salida)
>>>>>>> 746db84f
    
    def get_help(self) -> str:
        return "git status - Muestra el estado del árbol de trabajo"

# Comando para ver el historial de commits
class LogCommand(Command):
    def __init__(self, repo_manager: RepositoryManager):
        self.repo_manager = repo_manager
    
    def execute(self, *args) -> str:
        repo = self.repo_manager.current_repository
        if not repo:
            return "Error: No hay repositorio seleccionado"
        
        historial = repo.get_commit_history()
        if not historial:
            return "Aún no hay commits"
        
        salida = []
        for commit in historial:
            salida.extend([
                f"Commit: {commit.id}",
                f"Autor: {commit.author_email}",
                f"Fecha: {commit.timestamp}",
                f"Rama: {commit.branch}",
                f"\n    {commit.message}\n",
                "-" * 40
            ])
        return "\n".join(salida)
    
    def get_help(self) -> str:
        return "git log - Muestra el historial de commits"

# Comandos para Pull Requests (PRs):

# Comando para crear un PR
class PRCreateCommand(Command):
    def __init__(self, repo_manager: RepositoryManager):
        self.repo_manager = repo_manager
    
    def execute(self, *args) -> str:
        if len(args) < 4:
            return "Error: Argumentos requeridos: <título> <rama_origen> <rama_destino> <descripción>"
        
        repo = self.repo_manager.current_repository
        if not repo:
            return "Error: No hay repositorio seleccionado"
        
        titulo, rama_origen, rama_destino, *partes_desc = args
        descripcion = " ".join(partes_desc)
        
        try:
            pr_id = repo.create_pull_request(
                title=titulo,
                description=descripcion,
                source_branch=rama_origen,
                target_branch=rama_destino,
                author="user@example.com"
            )
            return f"Pull request creado {pr_id}"
        except ValueError as e:
            return f"Error: {str(e)}"
    
    def get_help(self) -> str:
        return "git pr create <título> <rama_origen> <rama_destino> <descripción> - Crea un nuevo pull request"

# Comando para ver estado de un PR
class PRStatusCommand(Command):
    def __init__(self, repo_manager: RepositoryManager):
        self.repo_manager = repo_manager
    
    def execute(self, *args) -> str:
        if not args:
            return "Error: Argumento requerido: <pr_id>"
        
        repo = self.repo_manager.current_repository
        if not repo:
            return "Error: No hay repositorio seleccionado"
        
        pr_id = args[0]
        pr = repo.get_pull_request(pr_id)
        if not pr:
            return f"Error: Pull request '{pr_id}' no encontrado"
        
        return (
            f"Pull Request: {pr.id}\n"
            f"Título: {pr.title}\n"
            f"Estado: {pr.status}\n"
            f"Autor: {pr.author}\n"
            f"Creado: {pr.created_at}\n"
            f"Origen: {pr.source_branch}\n"
            f"Destino: {pr.target_branch}\n"
            f"Revisores: {', '.join(pr.reviewers) if pr.reviewers else 'Ninguno'}\n"
            f"Etiquetas: {', '.join(pr.tags) if pr.tags else 'Ninguna'}\n"
            f"Archivos modificados: {', '.join(pr.modified_files)}\n"
            f"Descripción:\n{pr.description}"
        )
    
    def get_help(self) -> str:
        return "git pr status <pr_id> - Muestra el estado de un pull request"

# Comando para añadir revisor a un PR
class PRReviewCommand(Command):
    def __init__(self, repo_manager: RepositoryManager):
        self.repo_manager = repo_manager
    
    def execute(self, *args) -> str:
        if len(args) < 2:
            return "Error: Argumentos requeridos: <pr_id> <email_revisor>"
        
        repo = self.repo_manager.current_repository
        if not repo:
            return "Error: No hay repositorio seleccionado"
        
        pr_id, revisor = args
        try:
            repo.review_pull_request(pr_id, revisor)
            return f"Revisor {revisor} añadido al pull request {pr_id}"
        except ValueError as e:
            return f"Error: {str(e)}"
    
    def get_help(self) -> str:
        return "git pr review <pr_id> <email_revisor> - Añade un revisor a un pull request"

# Comando para aprobar un PR
class PRApproveCommand(Command):
    def __init__(self, repo_manager: RepositoryManager):
        self.repo_manager = repo_manager
    
    def execute(self, *args) -> str:
        if not args:
            return "Error: Argumento requerido: <pr_id>"
        
        repo = self.repo_manager.current_repository
        if not repo:
            return "Error: No hay repositorio seleccionado"
        
        pr_id = args[0]
        try:
            repo.approve_pull_request(pr_id)
            return f"Pull request {pr_id} aprobado"
        except ValueError as e:
            return f"Error: {str(e)}"
    
    def get_help(self) -> str:
        return "git pr approve <pr_id> - Aprueba un pull request"

# Comando para rechazar un PR
class PRRejectCommand(Command):
    def __init__(self, repo_manager: RepositoryManager):
        self.repo_manager = repo_manager
    
    def execute(self, *args) -> str:
        if not args:
            return "Error: Argumento requerido: <pr_id>"
        
        repo = self.repo_manager.current_repository
        if not repo:
            return "Error: No hay repositorio seleccionado"
        
        pr_id = args[0]
        try:
            repo.reject_pull_request(pr_id)
            return f"Pull request {pr_id} rechazado"
        except ValueError as e:
            return f"Error: {str(e)}"
    
    def get_help(self) -> str:
        return "git pr reject <pr_id> - Rechaza un pull request"

# Comando para cancelar un PR
class PRCancelCommand(Command):
    def __init__(self, repo_manager: RepositoryManager):
        self.repo_manager = repo_manager
    
    def execute(self, *args) -> str:
        if not args:
            return "Error: Argumento requerido: <pr_id>"
        
        repo = self.repo_manager.current_repository
        if not repo:
            return "Error: No hay repositorio seleccionado"
        
        pr_id = args[0]
        try:
            repo.cancel_pull_request(pr_id)
            return f"Pull request {pr_id} cancelado"
        except ValueError as e:
            return f"Error: {str(e)}"
    
    def get_help(self) -> str:
        return "git pr cancel <pr_id> - Cancela un pull request"

# Comando para listar todos los PRs
class PRListCommand(Command):
    def __init__(self, repo_manager: RepositoryManager):
        self.repo_manager = repo_manager
    
    def execute(self, *args) -> str:
        repo = self.repo_manager.current_repository
        if not repo:
            return "Error: No hay repositorio seleccionado"
        
        prs = repo.list_pull_requests()
        if not prs:
            return "No se encontraron pull requests"
        
        salida = ["Pull Requests:"]
        for pr in prs:
            salida.append(
                f"  {pr.id}: {pr.title} ({pr.status})\n"
                f"    Origen: {pr.source_branch} → Destino: {pr.target_branch}"
            )
        return "\n".join(salida)
    
    def get_help(self) -> str:
        return "git pr list - Lista todos los pull requests"

# Comando para ver el siguiente PR en cola
class PRNextCommand(Command):
    def __init__(self, repo_manager: RepositoryManager):
        self.repo_manager = repo_manager
    
    def execute(self, *args) -> str:
        repo = self.repo_manager.current_repository
        if not repo:
            return "Error: No hay repositorio seleccionado"
        
        pr = repo.get_next_pull_request()
        if not pr:
            return "No hay pull requests en cola"
        
        return (
            f"Siguiente Pull Request:\n"
            f"  ID: {pr.id}\n"
            f"  Título: {pr.title}\n"
            f"  Estado: {pr.status}\n"
            f"  Origen: {pr.source_branch} → Destino: {pr.target_branch}"
        )
    
    def get_help(self) -> str:
        return "git pr next - Muestra el siguiente pull request en cola"

# Comando para etiquetar un PR
class PRTagCommand(Command):
    def __init__(self, repo_manager: RepositoryManager):
        self.repo_manager = repo_manager
    
    def execute(self, *args) -> str:
        if len(args) < 2:
            return "Error: Argumentos requeridos: <pr_id> <etiqueta>"
        
        repo = self.repo_manager.current_repository
        if not repo:
            return "Error: No hay repositorio seleccionado"
        
        pr_id, etiqueta = args
        try:
            repo.tag_pull_request(pr_id, etiqueta)
            return f"Etiqueta '{etiqueta}' añadida al pull request {pr_id}"
        except ValueError as e:
            return f"Error: {str(e)}"
    
    def get_help(self) -> str:
        return "git pr tag <pr_id> <etiqueta> - Añade una etiqueta a un pull request"

# Comando para limpiar todos los PRs
class PRClearCommand(Command):
    def __init__(self, repo_manager: RepositoryManager):
        self.repo_manager = repo_manager
    
    def execute(self, *args) -> str:
        repo = self.repo_manager.current_repository
        if not repo:
            return "Error: No hay repositorio seleccionado"
        
        repo.clear_pull_requests()
        return "Todos los pull requests han sido eliminados"
    
    def get_help(self) -> str:
        return "git pr clear - Elimina todos los pull requests"<|MERGE_RESOLUTION|>--- conflicted
+++ resolved
@@ -81,7 +81,6 @@
     def get_help(self) -> str:
         return 'git commit -m "<mensaje>" - Crea un nuevo commit'
 
-<<<<<<< HEAD
 class BranchCommand(Command):
     def __init__(self, repo_manager: RepositoryManager):
         self.repo_manager = repo_manager
@@ -112,20 +111,13 @@
     def get_help(self) -> str:
         return "git branch [<branch-name>] - List or create branches"
 
-=======
-# Comando para cambiar a un commit específico
->>>>>>> 746db84f
 class CheckoutCommand(Command):
     def __init__(self, repo_manager: RepositoryManager):
         self.repo_manager = repo_manager
     
     def execute(self, *args) -> str:
         if not args:
-<<<<<<< HEAD
             return "Error: Required argument: <branch-name> or <commit-id> or -b <new-branch>"
-=======
-            return "Error: Argumento requerido: <commit_id>"
->>>>>>> 746db84f
         
         repo = self.repo_manager.current_repository
         if not repo:
@@ -146,7 +138,6 @@
         # Cambiar a rama o commit existente
         target = args[0]
         try:
-<<<<<<< HEAD
             # Intentar cambiar a una rama primero
             if target in repo.branches:
                 repo.checkout(target)
@@ -154,19 +145,11 @@
             # Si no es una rama, intentar cambiar a un commit
             repo.checkout_commit(target)
             return f"HEAD is now at {target}"
-=======
-            repo.checkout_commit(commit_id)
-            return f"HEAD está ahora en {commit_id}"
->>>>>>> 746db84f
-        except ValueError as e:
-            return f"Error: {str(e)}"
-    
-    def get_help(self) -> str:
-<<<<<<< HEAD
+        except ValueError as e:
+            return f"Error: {str(e)}"
+    
+    def get_help(self) -> str:
         return "git checkout [-b] <branch-name> | <commit-id> - Switch branches or restore working tree files"
-=======
-        return "git checkout <commit_id> - Cambia al commit especificado"
->>>>>>> 746db84f
 
 # Comando para ver el estado del repositorio
 class StatusCommand(Command):
@@ -178,7 +161,6 @@
         if not repo:
             return "Error: No hay repositorio seleccionado"
         
-<<<<<<< HEAD
         status_list = repo.status()
         output = [f"On branch {repo.current_branch}"]
         
@@ -190,16 +172,6 @@
                 output.append(f"  {status.status}: {status.path}")
         
         return "\n".join(output)
-=======
-        lista_estados = repo.status()
-        if not lista_estados:
-            return "Nada para commit, árbol de trabajo limpio"
-        
-        salida = ["Cambios no preparados para commit:"]
-        for estado in lista_estados:
-            salida.append(f"  {estado.status}: {estado.path}")
-        return "\n".join(salida)
->>>>>>> 746db84f
     
     def get_help(self) -> str:
         return "git status - Muestra el estado del árbol de trabajo"
